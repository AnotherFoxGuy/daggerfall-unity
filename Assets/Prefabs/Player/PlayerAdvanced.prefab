--- conflicted
+++ resolved
@@ -35,11 +35,8 @@
   - component: {fileID: 114189154217185308}
   - component: {fileID: 114126215008192106}
   - component: {fileID: 114232921892998986}
-<<<<<<< HEAD
   - component: {fileID: 114607307154016044}
-=======
   - component: {fileID: 114549470222698842}
->>>>>>> 42e39303
   m_Layer: 0
   m_Name: PlayerAdvanced
   m_TagString: Player
