//ReflectionsMod for Daggerfall Tools For Unity
//http://www.reddit.com/r/dftfu
//http://www.dfworkshop.net/
//Author: Michael Rauter (a.k.a. Nystul)
//License: MIT License (http://www.opensource.org/licenses/mit-license.php)

// This script is derived from MirrorReflection4 script

using UnityEngine;
using System.Collections;
using ProjectIncreasedTerrainDistance;
 
namespace ReflectionsMod
{
    [ExecuteInEditMode] // Make mirror live-update even when not in play mode
    public class MirrorReflection : MonoBehaviour
    {
	    public bool m_DisablePixelLights = false;
	    public int m_TextureSize = 256;
        public float m_ClipPlaneOffset = 0.05f; //0.0f; //0.07f;
 
	    public LayerMask m_ReflectLayers = -1;
 
	    private Hashtable m_ReflectionCameras = new Hashtable(); // Camera -> Camera table
 
	    public RenderTexture m_ReflectionTexture = null;
	    private int m_OldReflectionTextureSize = 0;
 
	    private static bool s_InsideRendering = false;

        private Camera cameraToUse = null;

        void Start()
        {
            GameObject stackedCameraGameObject = GameObject.Find("stackedCamera");
            if (stackedCameraGameObject != null)
            {
                cameraToUse = stackedCameraGameObject.GetComponent<Camera>(); // when stacked camera is present use it to prevent reflection of near terrain in stackedCamera clip range distance not being updated
            }
            if (!cameraToUse)  // if stacked camera was not found us main camera
            {
                cameraToUse = Camera.main;
            }
        }

	    // This is called when it's known that the object will be rendered by some
	    // camera. We render reflections and do other updates here.
	    // Because the script executes in edit mode, reflections for the scene view
	    // camera will just work!
	    public void OnWillRenderObject()
        //void Update()
	    {
		    var rend = GetComponent<Renderer>();
		    if (!enabled || !rend || !rend.sharedMaterial) // || !rend.enabled)
			    return;
 
		    Camera cam = Camera.current;
		    if( !cam )
			    return;
            
            if (cam != cameraToUse) // skip every camera that is not the intended camera to use for rendering the mirrored scene
                return;

            // Safeguard from recursive reflections.        
		    if( s_InsideRendering )
			    return;
		    s_InsideRendering = true;
 
		    Camera reflectionCamera;
		    CreateMirrorObjects( cam, out reflectionCamera );
 
		    // find out the reflection plane: position and normal in world space
		    Vector3 pos = transform.position;
		    Vector3 normal = transform.up;
 
		    // Optionally disable pixel lights for reflection
		    int oldPixelLightCount = QualitySettings.pixelLightCount;
		    if( m_DisablePixelLights )
			    QualitySettings.pixelLightCount = 0;
 
		    UpdateCameraModes( cam, reflectionCamera );
 
		    // Render reflection
		    // Reflect camera around reflection plane
		    float d = -Vector3.Dot (normal, pos) - m_ClipPlaneOffset;
		    Vector4 reflectionPlane = new Vector4 (normal.x, normal.y, normal.z, d);
 
		    Matrix4x4 reflection = Matrix4x4.zero;
		    CalculateReflectionMatrix (ref reflection, reflectionPlane);
		    Vector3 oldpos = cam.transform.position;
		    Vector3 newpos = reflection.MultiplyPoint( oldpos );
		    reflectionCamera.worldToCameraMatrix = cam.worldToCameraMatrix * reflection;
 
		    // Setup oblique projection matrix so that near plane is our reflection
		    // plane. This way we clip everything below/above it for free.
		    Vector4 clipPlane = CameraSpacePlane( reflectionCamera, pos, normal, 1.0f );
		    //Matrix4x4 projection = cam.projectionMatrix;
		    Matrix4x4 projection = cam.CalculateObliqueMatrix(clipPlane);
		    reflectionCamera.projectionMatrix = projection;

            reflectionCamera.cullingMask = ~(1 << 4) & m_ReflectLayers.value; // never render water layer
		    reflectionCamera.targetTexture = m_ReflectionTexture;

            // next 2 lines are important for making shadows work correctly - otherwise shadows will be broken
            rend.shadowCastingMode = UnityEngine.Rendering.ShadowCastingMode.Off;
            rend.receiveShadows = false;

            GL.invertCulling = true;
		    reflectionCamera.transform.position = newpos;
		    Vector3 euler = cam.transform.eulerAngles;
		    reflectionCamera.transform.eulerAngles = new Vector3(0, euler.y, euler.z);
		    reflectionCamera.Render();
		    reflectionCamera.transform.position = oldpos;
            GL.invertCulling = false;

		    // Restore pixel light count
		    if( m_DisablePixelLights )
			    QualitySettings.pixelLightCount = oldPixelLightCount;
 
		    s_InsideRendering = false;
	    }
 
 
	    // Cleanup all the objects we possibly have created
	    void OnDisable()
	    {
		    if( m_ReflectionTexture ) {
			    Destroy( m_ReflectionTexture );
			    m_ReflectionTexture = null;
		    }
		    //foreach( DictionaryEntry kvp in m_ReflectionCameras )
			//    DestroyImmediate( ((Camera)kvp.Value).gameObject );
		    m_ReflectionCameras.Clear();
	    }
 
 
	    private void UpdateCameraModes( Camera src, Camera dest )
	    {
		    if( dest == null )
			    return;
		    // set camera to clear the same way as current camera
            CameraClearFlags clearFlags = CameraClearFlags.Skybox;
		    dest.clearFlags = clearFlags;
		    dest.backgroundColor = src.backgroundColor;        
		    if( clearFlags == CameraClearFlags.Skybox )
		    {
                Skybox sky = src.GetComponent(typeof(Skybox)) as Skybox;
			    Skybox mysky = dest.GetComponent(typeof(Skybox)) as Skybox;
			    if( !sky || !sky.material )
			    {
				    mysky.enabled = false;
			    }
			    else
			    {
				    mysky.enabled = true;
				    mysky.material = sky.material;
			    }
		    }
		    // update other values to match current camera.
		    // even if we are supplying custom camera&projection matrices,
		    // some of values are used elsewhere (e.g. skybox uses far plane)

            // get near clipping plane from main camera
            dest.renderingPath = src.renderingPath;

            dest.farClipPlane = src.farClipPlane;

            dest.nearClipPlane = 0.03f; //src.nearClipPlane;
		    dest.orthographic = src.orthographic;
		    dest.fieldOfView = src.fieldOfView;
		    dest.aspect = src.aspect;
		    dest.orthographicSize = src.orthographicSize;
	    }
 
	    // On-demand create any objects we need
	    private void CreateMirrorObjects( Camera currentCamera, out Camera reflectionCamera )
	    {
		    reflectionCamera = null;
 
		    // Reflection render texture
		    if( !m_ReflectionTexture || m_OldReflectionTextureSize != m_TextureSize )
		    {
			    if( m_ReflectionTexture )
				    Destroy( m_ReflectionTexture );
                m_ReflectionTexture = new RenderTexture(m_TextureSize, m_TextureSize, 16); //, RenderTextureFormat.ARGB32, RenderTextureReadWrite.sRGB);

			    m_ReflectionTexture.name = "__MirrorReflection" + GetInstanceID();
			    m_ReflectionTexture.isPowerOfTwo = true;

                //m_ReflectionTexture.generateMips = true;
                m_ReflectionTexture.useMipMap = true;
                m_ReflectionTexture.wrapMode = TextureWrapMode.Clamp;

			    //m_ReflectionTexture.hideFlags = HideFlags.DontSave;
			    m_OldReflectionTextureSize = m_TextureSize;
		    }
 
		    // Camera for reflection
		    reflectionCamera = m_ReflectionCameras[currentCamera] as Camera;
		    if( !reflectionCamera ) // catch both not-in-dictionary and in-dictionary-but-deleted-GO
		    {
			    GameObject go = new GameObject( "Mirror Refl Camera id" + GetInstanceID() + " for " + currentCamera.GetInstanceID(), typeof(Camera), typeof(Skybox) );
			    reflectionCamera = go.GetComponent<Camera>();
			    reflectionCamera.enabled = false;
                reflectionCamera.transform.position = currentCamera.transform.position;
                reflectionCamera.transform.rotation = currentCamera.transform.rotation;
			    reflectionCamera.gameObject.AddComponent<FlareLayer>();
			    //go.hideFlags = HideFlags.HideAndDontSave;
			    m_ReflectionCameras[currentCamera] = reflectionCamera;

<<<<<<< HEAD
=======
                // attach global fog to camera - this is important to get the same reflections like on normal terrain when deferred rendering is used
                if ((reflectionCamera.renderingPath == RenderingPath.DeferredShading) || (reflectionCamera.renderingPath == RenderingPath.UsePlayerSettings))
                {
                    UnityStandardAssets.ImageEffects.GlobalFog scriptGlobalFog = go.AddComponent<UnityStandardAssets.ImageEffects.GlobalFog>();
                    UnityStandardAssets.ImageEffects.GlobalFog globalFogMainCamera = Camera.main.gameObject.GetComponent<UnityStandardAssets.ImageEffects.GlobalFog>();
                    scriptGlobalFog.distanceFog = globalFogMainCamera.distanceFog;
                    scriptGlobalFog.excludeFarPixels = globalFogMainCamera.excludeFarPixels; // false
                    scriptGlobalFog.useRadialDistance = globalFogMainCamera.useRadialDistance;
                    scriptGlobalFog.heightFog = globalFogMainCamera.heightFog;
                    scriptGlobalFog.height = globalFogMainCamera.height;
                    scriptGlobalFog.heightDensity = globalFogMainCamera.heightDensity;
                    scriptGlobalFog.startDistance = globalFogMainCamera.startDistance;
                }

>>>>>>> e98c3e57
                go.transform.SetParent(GameObject.Find("ReflectionsMod").transform);
		    }
	    }
 
	    // Extended sign: returns -1, 0 or 1 based on sign of a
	    private static float sgn(float a)
	    {
		    if (a > 0.0f) return 1.0f;
		    if (a < 0.0f) return -1.0f;
		    return 0.0f;
	    }
 
	    // Given position/normal of the plane, calculates plane in camera space.
	    private Vector4 CameraSpacePlane (Camera cam, Vector3 pos, Vector3 normal, float sideSign)
	    {
		    Vector3 offsetPos = pos + normal * m_ClipPlaneOffset;
		    Matrix4x4 m = cam.worldToCameraMatrix;
		    Vector3 cpos = m.MultiplyPoint( offsetPos );
		    Vector3 cnormal = m.MultiplyVector( normal ).normalized * sideSign;
		    return new Vector4( cnormal.x, cnormal.y, cnormal.z, -Vector3.Dot(cpos,cnormal) );
	    }
 
	    // Calculates reflection matrix around the given plane
	    private static void CalculateReflectionMatrix (ref Matrix4x4 reflectionMat, Vector4 plane)
	    {
		    reflectionMat.m00 = (1F - 2F*plane[0]*plane[0]);
		    reflectionMat.m01 = (   - 2F*plane[0]*plane[1]);
		    reflectionMat.m02 = (   - 2F*plane[0]*plane[2]);
		    reflectionMat.m03 = (   - 2F*plane[3]*plane[0]);
 
		    reflectionMat.m10 = (   - 2F*plane[1]*plane[0]);
		    reflectionMat.m11 = (1F - 2F*plane[1]*plane[1]);
		    reflectionMat.m12 = (   - 2F*plane[1]*plane[2]);
		    reflectionMat.m13 = (   - 2F*plane[3]*plane[1]);
 
		    reflectionMat.m20 = (   - 2F*plane[2]*plane[0]);
		    reflectionMat.m21 = (   - 2F*plane[2]*plane[1]);
		    reflectionMat.m22 = (1F - 2F*plane[2]*plane[2]);
		    reflectionMat.m23 = (   - 2F*plane[3]*plane[2]);
 
		    reflectionMat.m30 = 0F;
		    reflectionMat.m31 = 0F;
		    reflectionMat.m32 = 0F;
		    reflectionMat.m33 = 1F;
	    }
    }
}<|MERGE_RESOLUTION|>--- conflicted
+++ resolved
@@ -208,8 +208,6 @@
 			    //go.hideFlags = HideFlags.HideAndDontSave;
 			    m_ReflectionCameras[currentCamera] = reflectionCamera;
 
-<<<<<<< HEAD
-=======
                 // attach global fog to camera - this is important to get the same reflections like on normal terrain when deferred rendering is used
                 if ((reflectionCamera.renderingPath == RenderingPath.DeferredShading) || (reflectionCamera.renderingPath == RenderingPath.UsePlayerSettings))
                 {
@@ -224,7 +222,6 @@
                     scriptGlobalFog.startDistance = globalFogMainCamera.startDistance;
                 }
 
->>>>>>> e98c3e57
                 go.transform.SetParent(GameObject.Find("ReflectionsMod").transform);
 		    }
 	    }
