﻿// Project:         Daggerfall Tools For Unity
// Copyright:       Copyright (C) 2009-2015 Daggerfall Workshop
// Web Site:        http://www.dfworkshop.net
// License:         MIT License (http://www.opensource.org/licenses/mit-license.php)
// Source Code:     https://github.com/Interkarma/daggerfall-unity
// Original Author: Gavin Clayton (interkarma@dfworkshop.net)
// Contributors:    Lypyl (lypyl@dfworkshop.net)
// 
// Notes:
//

#define KEEP_PREFAB_LINKS

using UnityEngine;
using System.Collections;
using System.Collections.Generic;
using DaggerfallConnect;
using DaggerfallConnect.Arena2;

namespace DaggerfallWorkshop.Utility
{
    /// <summary>
    /// Static helper methods to instantiate common types of Daggerfall gameobjects.
    /// </summary>
    public static class GameObjectHelper
    {
        static Dictionary<int, MobileEnemy> enemyDict;
        public static Dictionary<int, MobileEnemy> EnemyDict
        {
            get
            {
                if (enemyDict == null)
                    enemyDict = EnemyBasics.BuildEnemyDict();
                return enemyDict;
            }
        }

        public static void AssignAnimatedMaterialComponent(CachedMaterial[] cachedMaterials, GameObject go)
        {
            DaggerfallUnity dfUnity = DaggerfallUnity.Instance;

            // Look for any animated textures in this material set
            for (int i = 0; i < cachedMaterials.Length; i++)
            {
                CachedMaterial cm = cachedMaterials[i];
                int frameCount = cm.singleFrameCount;
                if (frameCount > 1)
                {
                    // Add texture animation component
                    AnimatedMaterial c = go.AddComponent<AnimatedMaterial>();

                    // Store material for each frame
                    CachedMaterial[] materials = new CachedMaterial[frameCount];
                    for (int frame = 0; frame < frameCount; frame++)
                    {
                        int archiveOut, recordOut, frameOut;
                        MaterialReader.ReverseTextureKey(cm.key, out archiveOut, out recordOut, out frameOut, cm.keyGroup);
                        dfUnity.MaterialReader.GetCachedMaterial(archiveOut, recordOut, frame, out materials[frame]);
                    }

                    // Assign animation properties
                    c.TargetMaterial = cm.material;
                    c.AnimationFrames = materials;
                }
            }
        }

        public static Material[] GetMaterialArray(CachedMaterial[] cachedMaterials)
        {
            // Extract a material array from cached material array
            Material[] materials = new Material[cachedMaterials.Length];
            for (int i = 0; i < cachedMaterials.Length; i++)
            {
                materials[i] = cachedMaterials[i].material;
            }

            return materials;
        }

        /// <summary>
        /// Adds a single DaggerfallMesh game object to scene.
        /// </summary>
        /// <param name="modelID">ModelID of mesh to add.</param>
        /// <param name="parent">Optional parent of this object.</param>
        /// <param name="makeStatic">Flag to set object static flag.</param>
        /// <param name="useExistingObject">Add mesh to existing object rather than create new.</param>
        /// <param name="ignoreCollider">Force disable collider.</param>
        /// <returns>GameObject.</returns>
        public static GameObject CreateDaggerfallMeshGameObject(
            uint modelID,
            Transform parent,
            bool makeStatic = false,
            GameObject useExistingObject = null,
            bool ignoreCollider = false)
        {
            DaggerfallUnity dfUnity = DaggerfallUnity.Instance;

            // Create gameobject
            string name = string.Format("DaggerfallMesh [ID={0}]", modelID);
            GameObject go = (useExistingObject != null) ? useExistingObject : new GameObject();
            if (parent != null)
                go.transform.parent = parent;
            go.name = name;

            // Add DaggerfallMesh component
            DaggerfallMesh dfMesh = go.GetComponent<DaggerfallMesh>();
            if (dfMesh == null)
                dfMesh = go.AddComponent<DaggerfallMesh>();

            // Get mesh filter and renderer components
            MeshFilter meshFilter = go.GetComponent<MeshFilter>();
            MeshRenderer meshRenderer = go.GetComponent<MeshRenderer>();

            // Assign mesh and materials
            CachedMaterial[] cachedMaterials;
            int[] textureKeys;
            bool hasAnimations;
            Mesh mesh = dfUnity.MeshReader.GetMesh(
                dfUnity,
                modelID,
                out cachedMaterials,
                out textureKeys,
                out hasAnimations,
                dfUnity.MeshReader.AddMeshTangents,
                dfUnity.MeshReader.AddMeshLightmapUVs);

            // Assign animated materials component if required
            if (hasAnimations)
                AssignAnimatedMaterialComponent(cachedMaterials, go);

            // Assign mesh and materials
            if (mesh)
            {
                meshFilter.sharedMesh = mesh;
                meshRenderer.sharedMaterials = GetMaterialArray(cachedMaterials);
                dfMesh.SetDefaultTextures(textureKeys);
            }

            // Assign mesh to collider
            if (dfUnity.Option_AddMeshColliders && !ignoreCollider)
            {
                MeshCollider collider = go.GetComponent<MeshCollider>();
                if (collider == null) collider = go.AddComponent<MeshCollider>();
                collider.sharedMesh = mesh;
            }

            // Assign static
            if (makeStatic)
                go.isStatic = true;

            return go;
        }

        // TEMP: Changes a Daggerfall mesh to another ID
        // This will eventually be integrated with a future self-assembling mesh prefab
        public static void ChangeDaggerfallMeshGameObject(DaggerfallMesh dfMesh, uint newModelID)
        {
            DaggerfallUnity dfUnity = DaggerfallUnity.Instance;

            // Get new mesh
            CachedMaterial[] cachedMaterials;
            int[] textureKeys;
            bool hasAnimations;
            Mesh mesh = dfUnity.MeshReader.GetMesh(
                dfUnity,
                newModelID,
                out cachedMaterials,
                out textureKeys,
                out hasAnimations,
                dfUnity.MeshReader.AddMeshTangents,
                dfUnity.MeshReader.AddMeshLightmapUVs);

            // Get mesh filter and renderer components
            MeshFilter meshFilter = dfMesh.GetComponent<MeshFilter>();
            MeshRenderer meshRenderer = dfMesh.GetComponent<MeshRenderer>();

            // Update mesh
            if (mesh && meshFilter && meshRenderer)
            {
                meshFilter.sharedMesh = mesh;
                meshRenderer.sharedMaterials = GetMaterialArray(cachedMaterials);
            }

            // Update collider
            MeshCollider collider = dfMesh.GetComponent<MeshCollider>();
            {
                collider.sharedMesh = mesh;
            }

            // Update name
            dfMesh.name = string.Format("DaggerfallMesh [ID={0}]", newModelID);
        }

        public static GameObject CreateCombinedMeshGameObject(
            ModelCombiner combiner,
            string meshName,
            Transform parent,
            bool makeStatic = false)
        {
            DaggerfallUnity dfUnity = DaggerfallUnity.Instance;

            // Create gameobject
            GameObject go = new GameObject(meshName);
            if (parent)
                go.transform.parent = parent;

            // Assign components
            DaggerfallMesh dfMesh = go.AddComponent<DaggerfallMesh>();
            MeshFilter meshFilter = go.GetComponent<MeshFilter>();
            MeshRenderer meshRenderer = go.GetComponent<MeshRenderer>();

            // Assign mesh and materials
            CachedMaterial[] cachedMaterials;
            int[] textureKeys;
            bool hasAnimations;
            Mesh mesh = dfUnity.MeshReader.GetCombinedMesh(
                dfUnity,
                combiner,
                out cachedMaterials,
                out textureKeys,
                out hasAnimations,
                dfUnity.MeshReader.AddMeshTangents,
                dfUnity.MeshReader.AddMeshLightmapUVs);

            // Assign animated materials component if required
            if (hasAnimations)
                AssignAnimatedMaterialComponent(cachedMaterials, go);

            // Assign mesh and materials array
            if (mesh)
            {
                meshFilter.sharedMesh = mesh;
                meshRenderer.sharedMaterials = GetMaterialArray(cachedMaterials);
                dfMesh.SetDefaultTextures(textureKeys);
            }

            // Assign collider
            if (dfUnity.Option_AddMeshColliders)
            {
                MeshCollider collider = go.AddComponent<MeshCollider>();
                collider.sharedMesh = mesh;
            }

            // Assign static
            if (makeStatic)
                go.isStatic = true;

            return go;
        }

        public static GameObject CreateDaggerfallBillboardGameObject(int archive, int record, Transform parent, bool dungeon = false)
        {
            GameObject go = new GameObject(string.Format("DaggerfallBillboard [TEXTURE.{0:000}, Index={1}]", archive, record));
            if (parent) go.transform.parent = parent;

            DaggerfallBillboard dfBillboard = go.AddComponent<DaggerfallBillboard>();
            dfBillboard.SetMaterial(archive, record, 0, dungeon);

            return go;
        }

        public static void AlignBillboardToGround(GameObject go, Vector2 size, float distance = 2f)
        {
            // Cast ray down to find ground below
            RaycastHit hit;
            Ray ray = new Ray(go.transform.position, Vector3.down);
            if (!Physics.Raycast(ray, out hit, distance))
                return;

            // Position bottom just above ground by adjusting parent gameobject
            go.transform.position = new Vector3(hit.point.x, hit.point.y + size.y * 0.52f, hit.point.z);
        }

        public static void AlignControllerToGround(CharacterController controller, float distance = 3f)
        {
            // Exit if no controller specified
            if (controller == null)
                return;

            // Cast ray down from slightly above midpoint to find ground below
            RaycastHit hit;
            Ray ray = new Ray(controller.transform.position + new Vector3(0, 0.2f, 0), Vector3.down);
            if (!Physics.Raycast(ray, out hit, distance))
                return;

            // Position bottom just above ground by adjusting parent gameobject
            controller.transform.position = new Vector3(hit.point.x, hit.point.y + controller.height * 0.52f, hit.point.z);
        }

        /// <summary>
        /// Instantiate a GameObject from prefab.
        /// </summary>
        /// <param name="prefab">The source GameObject prefab to clone.</param>
        /// <param name="name">Optional name to set. Use string.Empty for default.</param>
        /// <param name="parent">Optional parent to set. Use null for default.</param>
        /// <param name="position">Optional position to set. Use Vector3.zero for default.</param>
        /// <returns>GameObject.</returns>
        public static GameObject InstantiatePrefab(GameObject prefab, string name, Transform parent, Vector3 position)
        {
            GameObject go = null;

#if UNITY_EDITOR && KEEP_PREFAB_LINKS
            if (prefab != null)
            {
                //go = GameObject.Instantiate(prefab);
                go = UnityEditor.PrefabUtility.InstantiatePrefab(prefab as GameObject) as GameObject;
                if (!string.IsNullOrEmpty(name)) go.name = name;
                if (parent != null) go.transform.parent = parent;
                go.transform.position = position;
            }
#else
            if (prefab != null)
            {
                go = GameObject.Instantiate(prefab);
                if (!string.IsNullOrEmpty(name)) go.name = name;
                if (parent != null) go.transform.parent = parent;
                go.transform.position = position;
            }
#endif

            return go;
        }

        #region RMB & RDB Block Helpers

        /// <summary>
        /// Layout a complete RMB block game object.
        /// Can be used standalone or as part of a city build.
        /// </summary>
        public static GameObject CreateRMBBlockGameObject(
            string blockName,
            bool addGroundPlane = true,
            DaggerfallRMBBlock cloneFrom = null,
            DaggerfallBillboardBatch natureBillboardBatch = null,
            DaggerfallBillboardBatch lightsBillboardBatch = null,
            DaggerfallBillboardBatch animalsBillboardBatch = null,
            TextureAtlasBuilder miscBillboardAtlas = null,
            DaggerfallBillboardBatch miscBillboardBatch = null,
            ClimateNatureSets climateNature = ClimateNatureSets.TemperateWoodland,
            ClimateSeason climateSeason = ClimateSeason.Summer)
        {
            // Get DaggerfallUnity
            DaggerfallUnity dfUnity = DaggerfallUnity.Instance;
            if (!dfUnity.IsReady)
                return null;

            // Create base object
            DFBlock blockData;
            GameObject go = RMBLayout.CreateBaseGameObject(blockName, out blockData, cloneFrom);

            // Create flats node
            GameObject flatsNode = new GameObject("Flats");
            flatsNode.transform.parent = go.transform;

            // Create lights node
            GameObject lightsNode = new GameObject("Lights");
            lightsNode.transform.parent = go.transform;

            // If billboard batching is enabled but user has not specified
            // a batch, then make our own auto batch for this block
            bool autoLightsBatch = false;
            bool autoNatureBatch = false;
            bool autoAnimalsBatch = false;
            if (dfUnity.Option_BatchBillboards)
            {
                if (natureBillboardBatch == null)
                {
                    autoNatureBatch = true;
                    int natureArchive = ClimateSwaps.GetNatureArchive(climateNature, climateSeason);
                    natureBillboardBatch = GameObjectHelper.CreateBillboardBatchGameObject(natureArchive, flatsNode.transform);
                }
                if (lightsBillboardBatch == null)
                {
                    autoLightsBatch = true;
                    lightsBillboardBatch = GameObjectHelper.CreateBillboardBatchGameObject(TextureReader.LightsTextureArchive, flatsNode.transform);
                }
                if (animalsBillboardBatch == null)
                {
                    autoAnimalsBatch = true;
                    animalsBillboardBatch = GameObjectHelper.CreateBillboardBatchGameObject(TextureReader.AnimalsTextureArchive, flatsNode.transform);
                }
            }

            // Layout light billboards and gameobjects
            RMBLayout.AddLights(ref blockData, flatsNode.transform, lightsNode.transform, lightsBillboardBatch);

            // Layout nature billboards
            RMBLayout.AddNatureFlats(ref blockData, flatsNode.transform, natureBillboardBatch, climateNature, climateSeason);

            // Layout all other flats
            RMBLayout.AddMiscBlockFlats(ref blockData, flatsNode.transform, animalsBillboardBatch, miscBillboardAtlas, miscBillboardBatch);

            // Add ground plane
            if (addGroundPlane)
                RMBLayout.AddGroundPlane(ref blockData, go.transform);

            // Apply auto batches
            if (autoNatureBatch) natureBillboardBatch.Apply();
            if (autoLightsBatch) lightsBillboardBatch.Apply();
            if (autoAnimalsBatch) animalsBillboardBatch.Apply();

            return go;
        }

        /// <summary>
        /// Layout a complete RDB block game object.
        /// </summary>
        /// <param name="blockName">Name of block to create.</param>
        /// <param name="textureTable">Optional texture table for dungeon.</param>
        /// <param name="allowExitDoors">Add exit doors to block (for start blocks).</param>
        /// <param name="dungeonType">Dungeon type for random encounters.</param>
        /// <param name="seed">Seed for random encounters.</param>
        /// <param name="cloneFrom">Clone and build on a prefab object template.</param>
        public static GameObject CreateRDBBlockGameObject(
            string blockName,
            int[] textureTable = null,
            bool allowExitDoors = true,
            DFRegion.DungeonTypes dungeonType = DFRegion.DungeonTypes.HumanStronghold,
            float monsterPower = 0.5f,
            int monsterVariance = 4,
            int seed = 0,
            DaggerfallRDBBlock cloneFrom = null)
        {
            // Get DaggerfallUnity
            DaggerfallUnity dfUnity = DaggerfallUnity.Instance;
            if (!dfUnity.IsReady)
                return null;

            Dictionary<int, RDBLayout.ActionLink> actionLinkDict = new Dictionary<int, RDBLayout.ActionLink>();

<<<<<<< HEAD


            // Create base object
            DFBlock blockData;
            GameObject go = RDBLayout.CreateBaseGameObject(blockName,ref actionLinkDict, out blockData, textureTable, allowExitDoors, cloneFrom);

            // Add action doors
            RDBLayout.AddActionDoors(go, ref actionLinkDict, ref blockData, textureTable);
=======
            // Create base object
            DFBlock blockData;
            GameObject go = RDBLayout.CreateBaseGameObject(blockName, actionLinkDict, out blockData, textureTable, allowExitDoors, cloneFrom);
            // Add action doors
            RDBLayout.AddActionDoors(go, actionLinkDict, ref blockData, textureTable);
>>>>>>> 472813f1

            // Add lights
            RDBLayout.AddLights(go, ref blockData);

            // Add flats
            DFBlock.RdbObject[] editorObjects;
            GameObject[] startMarkers;
<<<<<<< HEAD
            RDBLayout.AddFlats(go, ref actionLinkDict, ref blockData, out editorObjects, out startMarkers);
=======
            GameObject[] enterMarkers;
            RDBLayout.AddFlats(go, actionLinkDict, ref blockData, out editorObjects, out startMarkers, out enterMarkers);
>>>>>>> 472813f1

            // Set start and enter markers
            DaggerfallRDBBlock dfBlock = go.GetComponent<DaggerfallRDBBlock>();
            if (dfBlock != null)
                dfBlock.SetMarkers(startMarkers, enterMarkers);

            // Add enemies
            RDBLayout.AddFixedEnemies(go, editorObjects, ref blockData);
            RDBLayout.AddRandomEnemies(go, editorObjects, dungeonType, monsterPower, ref blockData, monsterVariance, seed);

            // Link action nodes
            RDBLayout.LinkActionNodes(actionLinkDict);
            return go;
        }

        #endregion

        /// <summary>
        /// Create a billboard batch.
        /// </summary>
        /// <param name="archive">Archive this batch is to use.</param>
        /// <param name="parent">Parent transform.</param>
        /// <returns>Billboard batch GameObject.</returns>
        public static DaggerfallBillboardBatch CreateBillboardBatchGameObject(int archive, Transform parent = null)
        {
            // Create new billboard batch object parented to terrain
            GameObject billboardBatchObject = new GameObject();
            billboardBatchObject.transform.parent = parent;
            billboardBatchObject.transform.localPosition = Vector3.zero;
            DaggerfallBillboardBatch c = billboardBatchObject.AddComponent<DaggerfallBillboardBatch>();

            // Setup batch
            c.SetMaterial(archive);

            return c;
        }

        /// <summary>
        /// Create a billboard batch with custom material/
        /// </summary>
        /// <param name="material">Custom atlas material.</param>
        /// <param name="parent">Parent transform.</param>
        /// <returns>Billboard batch GameObject.</returns>
        public static DaggerfallBillboardBatch CreateBillboardBatchGameObject(Material material, Transform parent = null)
        {
            // Create new billboard batch object parented to terrain
            GameObject billboardBatchObject = new GameObject();
            billboardBatchObject.transform.parent = parent;
            billboardBatchObject.transform.localPosition = Vector3.zero;
            DaggerfallBillboardBatch c = billboardBatchObject.AddComponent<DaggerfallBillboardBatch>();

            // Setup batch
            c.SetMaterial(material);

            return c;
        }

        public static bool FindMultiNameLocation(string multiName, out DFLocation locationOut)
        {
            DaggerfallUnity dfUnity = DaggerfallUnity.Instance;

            locationOut = new DFLocation();

            if (string.IsNullOrEmpty(multiName))
                return false;

            // Split combined name
            string[] parts = multiName.Split('/');
            if (parts.Length != 2)
            {
                DaggerfallUnity.LogMessage(string.Format("Multi name '{0}' does not follow the structure RegionName/LocationName.", multiName), true);
                return false;
            }

            // Get location
            if (!dfUnity.ContentReader.GetLocation(parts[0], parts[1], out locationOut))
                return false;

            return true;
        }

        public static GameObject CreateDaggerfallLocationGameObject(string multiName, Transform parent)
        {
            // Get city
            DFLocation location;
            if (!FindMultiNameLocation(multiName, out location))
                return null;

            GameObject go = new GameObject(string.Format("DaggerfallLocation [Region={0}, Name={1}]", location.RegionName, location.Name));
            if (parent) go.transform.parent = parent;
            DaggerfallLocation c = go.AddComponent<DaggerfallLocation>() as DaggerfallLocation;
            c.SetLocation(location);

            return go;
        }

        public static GameObject CreateDaggerfallDungeonGameObject(string multiName, Transform parent)
        {
            // Get dungeon
            DFLocation location;
            if (!FindMultiNameLocation(multiName, out location))
                return null;

            return CreateDaggerfallDungeonGameObject(location, parent);
        }

        public static GameObject CreateDaggerfallDungeonGameObject(DFLocation location, Transform parent)
        {
            if (!location.HasDungeon)
            {
                string multiName = string.Format("{0}/{1}", location.RegionName, location.Name);
                DaggerfallUnity.LogMessage(string.Format("Location '{0}' does not contain a dungeon map", multiName), true);
                return null;
            }

            GameObject go = new GameObject(string.Format("DaggerfallDungeon [Region={0}, Name={1}]", location.RegionName, location.Name));
            if (parent) go.transform.parent = parent;
            DaggerfallDungeon c = go.AddComponent<DaggerfallDungeon>();
            c.SetDungeon(location);

            return go;
        }

        public static GameObject CreateDaggerfallTerrainGameObject(Transform parent)
        {
            // Create Unity Terrain game object
            GameObject go = Terrain.CreateTerrainGameObject(null);
            go.gameObject.transform.parent = parent;
            go.gameObject.transform.localPosition = Vector3.zero;

            // Add DaggerfallTerrain component
            go.AddComponent<DaggerfallTerrain>();

            return go;
        }

        /// <summary>
        /// Gets static door array from door information stored in model data.
        /// </summary>
        /// <param name="modelData">Model data for doors.</param>
        /// <param name="blockIndex">Block index for RMB doors.</param>
        /// <param name="recordIndex">Record index of interior.</param>
        /// <param name="buildingMatrix">Individual building matrix.</param>
        /// <returns>Array of doors in this model data.</returns>
        public static StaticDoor[] GetStaticDoors(ref ModelData modelData, int blockIndex, int recordIndex, Matrix4x4 buildingMatrix)
        {
            // Exit if no doors
            if (modelData.Doors == null)
                return null;

            // Add door triggers
            StaticDoor[] staticDoors = new StaticDoor[modelData.Doors.Length];
            for (int i = 0; i < modelData.Doors.Length; i++)
            {
                // Get door and diagonal verts
                ModelDoor door = modelData.Doors[i];
                Vector3 v0 = door.Vert0;
                Vector3 v2 = door.Vert2;

                // Get door size
                const float thickness = 0.05f;
                Vector3 size = new Vector3(v2.x - v0.x, v2.y - v0.y, v2.z - v0.z) + door.Normal * thickness;

                // Add door to array
                StaticDoor newDoor = new StaticDoor()
                {
                    buildingMatrix = buildingMatrix,
                    doorType = door.Type,
                    blockIndex = blockIndex,
                    recordIndex = recordIndex,
                    doorIndex = door.Index,
                    centre = (v0 + v2) / 2f,
                    normal = door.Normal,
                    size = size,
                };
                staticDoors[i] = newDoor;
            }

            return staticDoors;
        }

        // Helper to extract quaternion from matrix
        public static Quaternion QuaternionFromMatrix(Matrix4x4 m)
        {
            // Adapted from: http://www.euclideanspace.com/maths/geometry/rotations/conversions/matrixToQuaternion/index.htm
            Quaternion q = new Quaternion();
            q.w = Mathf.Sqrt(Mathf.Max(0, 1 + m[0, 0] + m[1, 1] + m[2, 2])) / 2;
            q.x = Mathf.Sqrt(Mathf.Max(0, 1 + m[0, 0] - m[1, 1] - m[2, 2])) / 2;
            q.y = Mathf.Sqrt(Mathf.Max(0, 1 - m[0, 0] + m[1, 1] - m[2, 2])) / 2;
            q.z = Mathf.Sqrt(Mathf.Max(0, 1 - m[0, 0] - m[1, 1] + m[2, 2])) / 2;
            q.x *= Mathf.Sign(q.x * (m[2, 1] - m[1, 2]));
            q.y *= Mathf.Sign(q.y * (m[0, 2] - m[2, 0]));
            q.z *= Mathf.Sign(q.z * (m[1, 0] - m[0, 1]));
            return q;
        }
    }
}<|MERGE_RESOLUTION|>--- conflicted
+++ resolved
@@ -428,22 +428,11 @@
 
             Dictionary<int, RDBLayout.ActionLink> actionLinkDict = new Dictionary<int, RDBLayout.ActionLink>();
 
-<<<<<<< HEAD
-
-
-            // Create base object
-            DFBlock blockData;
-            GameObject go = RDBLayout.CreateBaseGameObject(blockName,ref actionLinkDict, out blockData, textureTable, allowExitDoors, cloneFrom);
-
-            // Add action doors
-            RDBLayout.AddActionDoors(go, ref actionLinkDict, ref blockData, textureTable);
-=======
             // Create base object
             DFBlock blockData;
             GameObject go = RDBLayout.CreateBaseGameObject(blockName, actionLinkDict, out blockData, textureTable, allowExitDoors, cloneFrom);
             // Add action doors
             RDBLayout.AddActionDoors(go, actionLinkDict, ref blockData, textureTable);
->>>>>>> 472813f1
 
             // Add lights
             RDBLayout.AddLights(go, ref blockData);
@@ -451,12 +440,8 @@
             // Add flats
             DFBlock.RdbObject[] editorObjects;
             GameObject[] startMarkers;
-<<<<<<< HEAD
-            RDBLayout.AddFlats(go, ref actionLinkDict, ref blockData, out editorObjects, out startMarkers);
-=======
             GameObject[] enterMarkers;
             RDBLayout.AddFlats(go, actionLinkDict, ref blockData, out editorObjects, out startMarkers, out enterMarkers);
->>>>>>> 472813f1
 
             // Set start and enter markers
             DaggerfallRDBBlock dfBlock = go.GetComponent<DaggerfallRDBBlock>();
